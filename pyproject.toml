--- conflicted
+++ resolved
@@ -12,15 +12,11 @@
 typer = "^0.13.0"
 trio = "^0.27.0"
 anyio = "^4.6.2.post1"
-<<<<<<< HEAD
-ping3 = "^4.0.8"
+pypacker = "^5.4"
+cachetools = "^5.5.1"
 annotated-types = "^0.7.0"
 pydantic = "^2.10.5"
 netaddr = "^1.3.0"
-=======
-pypacker = "^5.4"
-cachetools = "^5.5.1"
->>>>>>> 3885bd3f
 
 
 [tool.poetry.group.dev.dependencies]
